<<<<<<< HEAD
"""Generate JSON schemas for tasks and write them to the Fractal manifest."""

from fractal_tasks_core.dev.create_manifest import create_manifest

if __name__ == "__main__":
    PACKAGE = "apx_fractal_task_collection"
    create_manifest(package=PACKAGE,
                    custom_pydantic_models=[
                        ("apx_fractal_task_collection", "utils.py", "TextureFeatures"),
                        ("apx_fractal_task_collection", "utils.py", "BaSiCPyModelParams"),
=======
"""Generate JSON schemas for tasks and write them to the Fractal manifest."""

from fractal_tasks_core.dev.create_manifest import create_manifest

if __name__ == "__main__":
    PACKAGE = "apx_fractal_task_collection"
    AUTHOR = "Adrian Tschan"
    docs_link = "https://github.com/Apricot-Therapeutics/APx_fractal_task_collection"
    create_manifest(package=PACKAGE,
                    authors=AUTHOR,
                    docs_link=docs_link,
                    custom_pydantic_models=[
                        ("apx_fractal_task_collection", "utils.py", "TextureFeatures"),
                        ("apx_fractal_task_collection", "utils.py", "BaSiCPyModelParams"),
>>>>>>> 91071676
                    ])<|MERGE_RESOLUTION|>--- conflicted
+++ resolved
@@ -1,15 +1,3 @@
-<<<<<<< HEAD
-"""Generate JSON schemas for tasks and write them to the Fractal manifest."""
-
-from fractal_tasks_core.dev.create_manifest import create_manifest
-
-if __name__ == "__main__":
-    PACKAGE = "apx_fractal_task_collection"
-    create_manifest(package=PACKAGE,
-                    custom_pydantic_models=[
-                        ("apx_fractal_task_collection", "utils.py", "TextureFeatures"),
-                        ("apx_fractal_task_collection", "utils.py", "BaSiCPyModelParams"),
-=======
 """Generate JSON schemas for tasks and write them to the Fractal manifest."""
 
 from fractal_tasks_core.dev.create_manifest import create_manifest
@@ -24,5 +12,4 @@
                     custom_pydantic_models=[
                         ("apx_fractal_task_collection", "utils.py", "TextureFeatures"),
                         ("apx_fractal_task_collection", "utils.py", "BaSiCPyModelParams"),
->>>>>>> 91071676
                     ])