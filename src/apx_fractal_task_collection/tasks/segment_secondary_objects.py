--- conflicted
+++ resolved
@@ -1,4 +1,3 @@
-<<<<<<< HEAD
 """
 # Copyright 2022 (C) Friedrich Miescher Institute for Biomedical Research and
 # University of Zurich
@@ -257,7 +256,7 @@
         coarsening_xy=coarsening_xy,
         full_res_pxl_sizes_zyx=full_res_pxl_sizes_zyx,
     )
-    check_valid_ROI_indices(list_indices, "registered_well_ROI_table")
+    check_valid_ROI_indices(list_indices, ROI_table_name)
     num_ROIs = len(list_indices)
 
     # Loop over the list of indices and perform the secondary segmentation
@@ -328,337 +327,4 @@
     run_fractal_task(
         task_function=segment_secondary_objects,
         logger_name=logger.name,
-    )
-
-=======
-"""
-# Copyright 2022 (C) Friedrich Miescher Institute for Biomedical Research and
-# University of Zurich
-#
-# Original authors:
-# Tommaso Comparin <tommaso.comparin@exact-lab.it>
-# Marco Franzon <marco.franzon@exact-lab.it>
-# Joel Lüthi  <joel.luethi@fmi.ch>
-#
-# Adapted by:
-# Adrian Tschan <adrian.tschan@uzh.ch>
-#
-# This file is part of Fractal and was originally developed by eXact lab S.r.l.
-# <exact-lab.it> under contract with Liberali Lab from the Friedrich Miescher
-# Institute for Biomedical Research and Pelkmans Lab from the University of
-# Zurich.
-"""
-
-import logging
-
-import dask.array as da
-import fractal_tasks_core
-import numpy as np
-import zarr
-import anndata as ad
-import mahotas as mh
-from skimage.filters import gaussian
-from skimage.morphology import area_closing, disk, ball
-from typing import Optional
-
-from apx_fractal_task_collection.io_models import InitArgsSegmentSecondary
-
-from fractal_tasks_core.labels import prepare_label_group
-from fractal_tasks_core.channels import get_channel_from_image_zarr
-from fractal_tasks_core.utils import rescale_datasets
-from fractal_tasks_core.ngff import load_NgffImageMeta
-from fractal_tasks_core.pyramids import build_pyramid
-from fractal_tasks_core.roi import check_valid_ROI_indices
-from fractal_tasks_core.roi import (
-    convert_ROI_table_to_indices,
-)
-
-from pydantic import validate_call
-
-
-__OME_NGFF_VERSION__ = fractal_tasks_core.__OME_NGFF_VERSION__
-
-
-logger = logging.getLogger(__name__)
-
-def watershed(intensity_image, label_image,
-              min_threshold, max_threshold,
-              gaussian_blur, contrast_threshold,
-              mask):
-
-    # if there are no labels, return a zero array
-    if np.max(label_image) == 0:
-        return np.zeros(label_image.shape, dtype='uint32')
-
-    else:
-        # only retain intensity in masked region
-        intensity_image[mask == 0] = 0
-
-        # apply gaussian blur
-        if gaussian_blur is not None:
-            intensity_image = gaussian(intensity_image, gaussian_blur,
-                                       preserve_range=True).astype('uint16')
-
-        # get the maximum label value in the primary label image
-        max_label = np.max(np.unique(label_image[np.nonzero(label_image)]))
-
-        # get the background mask and label its regions
-        # (will later be used as background seeds)
-        # background_mask = mh.thresholding.bernsen(
-        #     intensity_image, 5, contrast_threshold
-        # )
-        if len(intensity_image.shape) == 2:
-            struct = disk(5).astype('bool')
-        elif len(intensity_image.shape) == 3:
-            struct = ball(5).astype('bool')
-
-        background_mask = mh.thresholding.gbernsen(
-            f=intensity_image,
-            se=struct,
-            contrast_threshold=contrast_threshold,
-            gthresh=128,
-        )
-
-        if min_threshold is not None:
-            background_mask[intensity_image < min_threshold] = True
-
-        if max_threshold is not None:
-            background_mask[intensity_image > max_threshold] = False
-
-        background_label_image = mh.label(background_mask)[0]
-        background_label_image[background_mask] += max_label
-
-        # add background seeds to primary label image
-        labels = label_image + background_label_image
-
-        # perform watershed
-        regions = mh.cwatershed(np.invert(intensity_image), labels)
-        # remove regions that are not expansions of primary objects
-        regions[regions > max_label] = 0
-
-        return regions.astype('uint32')
-
-@validate_call
-def segment_secondary_objects(  # noqa: C901
-    *,
-    # Default arguments for fractal tasks:
-    zarr_url: str,
-    init_args: InitArgsSegmentSecondary,
-    # Task-specific arguments:
-    ROI_table_name: str,
-    min_threshold: Optional[int] = None,
-    max_threshold: Optional[int] = None,
-    gaussian_blur: Optional[int] = None,
-    fill_holes_area: Optional[int] = None,
-    contrast_threshold: int = 5,
-    output_label_name: str,
-    level: int = 0,
-    overwrite: bool = True,
-) -> None:
-    """
-    Segments secondary objects based on primary labels and intensity image.
-
-    Takes a primary label image and an intensity image and calculates secondary
-    labels based on watershed segmentation.
-
-    Args:
-        zarr_url: Path or url to the individual OME-Zarr image to be processed.
-            (standard argument for Fractal tasks, managed by Fractal server).
-        init_args: Intialization arguments provided by
-            `init_segment_secondary_objects`.
-        ROI_table_name: Name of the table containing the ROIs.
-        min_threshold: Minimum threshold for the background definition.
-        max_threshold: Maximum threshold for the background definition.
-        gaussian_blur: Sigma for gaussian blur.
-        fill_holes_area: Area threshold for filling holes after watershed.
-        contrast_threshold: Contrast threshold for background definition.
-        output_label_name: Name of the output label image.
-        level: Resolution of the label image to calculate overlap.
-            Only tested for level 0.
-        overwrite: If True, overwrite existing label image.
-    """
-
-    # load label image
-    label_image = da.from_zarr(
-        f"{init_args.label_zarr_url}/labels/{init_args.label_name}/{level}")
-
-    # load intensity image
-    tmp_channel: OmeroChannel = get_channel_from_image_zarr(
-        image_zarr_path=init_args.channel_zarr_url,
-        wavelength_id=None,
-        label=init_args.channel_label,
-    )
-    ind_channel = tmp_channel.index
-    data_zyx = da.from_zarr(
-        f"{init_args.channel_zarr_url}/{level}")[ind_channel]
-
-
-    if init_args.mask is not None:
-        mask_label = da.from_zarr(
-            f"{init_args.mask_zarr_url}/labels/{init_args.mask}/{level}"
-        )
-    else:
-        mask_label = da.ones(label_image.shape, dtype='uint32')
-
-    # prepare label image
-    ngff_image_meta = load_NgffImageMeta(init_args.channel_zarr_url)
-    num_levels = ngff_image_meta.num_levels
-    coarsening_xy = ngff_image_meta.coarsening_xy
-    full_res_pxl_sizes_zyx = ngff_image_meta.get_pixel_sizes_zyx(level=level)
-
-
-    # Rescale datasets (only relevant for level>0)
-    if ngff_image_meta.axes_names[0] != "c":
-        raise ValueError(
-            "Cannot set `remove_channel_axis=True` for multiscale "
-            f"metadata with axes={ngff_image_meta.axes_names}. "
-            'First axis should have name "c".'
-        )
-    new_datasets = rescale_datasets(
-        datasets=[ds.dict() for ds in ngff_image_meta.datasets],
-        coarsening_xy=coarsening_xy,
-        reference_level=level,
-        remove_channel_axis=True,
-    )
-
-    label_attrs = {
-        "image-label": {
-            "version": __OME_NGFF_VERSION__,
-            "source": {"image": "../../"},
-        },
-        "multiscales": [
-            {
-                "name": output_label_name,
-                "version": __OME_NGFF_VERSION__,
-                "axes": [
-                    ax.dict()
-                    for ax in ngff_image_meta.multiscale.axes
-                    if ax.type != "channel"
-                ],
-                "datasets": new_datasets,
-            }
-        ],
-    }
-
-    image_group = zarr.group(zarr_url)
-    label_group = prepare_label_group(
-        image_group,
-        output_label_name,
-        overwrite=overwrite,
-        label_attrs=label_attrs,
-        logger=logger,
-    )
-
-    logger.info(
-        f"Helper function `prepare_label_group` returned {label_group=}"
-    )
-
-    out = f"{zarr_url}/labels/{output_label_name}/0"
-    logger.info(f"Output label path: {out}")
-    store = zarr.storage.FSStore(str(out))
-    label_dtype = np.uint32
-
-    shape = data_zyx.shape
-    if len(shape) == 2:
-        shape = (1, *shape)
-    chunks = data_zyx.chunksize
-    if len(chunks) == 2:
-        chunks = (1, *chunks)
-    mask_zarr = zarr.create(
-        shape=shape,
-        chunks=chunks,
-        dtype=label_dtype,
-        store=store,
-        overwrite=False,
-        dimension_separator="/",
-    )
-
-    logger.info(
-        f"mask will have shape {data_zyx.shape} "
-        f"and chunks {data_zyx.chunksize}"
-    )
-
-    # load ROI table
-    ROI_table = ad.read_zarr(
-        f"{init_args.label_zarr_url}/tables/{ROI_table_name}")
-
-    # Create list of indices for 3D FOVs spanning the entire Z direction
-    list_indices = convert_ROI_table_to_indices(
-        ROI_table,
-        level=0,
-        coarsening_xy=coarsening_xy,
-        full_res_pxl_sizes_zyx=full_res_pxl_sizes_zyx,
-    )
-    check_valid_ROI_indices(list_indices, ROI_table_name)
-    num_ROIs = len(list_indices)
-
-    # Loop over the list of indices and perform the secondary segmentation
-    for i_ROI, indices in enumerate(list_indices):
-
-        # Define region
-        s_z, e_z, s_y, e_y, s_x, e_x = indices[:]
-        region = (
-            slice(s_z, e_z),
-            slice(s_y, e_y),
-            slice(s_x, e_x),
-        )
-        logger.info(
-            f"Now processing ROI {i_ROI + 1}/{num_ROIs} from ROI table"
-            f" {ROI_table_name}."
-        )
-
-        # perform watershed
-        new_label_image = watershed(
-            np.squeeze(data_zyx[region].compute()),
-            np.squeeze(label_image[region].compute()),
-            min_threshold=min_threshold,
-            max_threshold=max_threshold,
-            gaussian_blur=gaussian_blur,
-            contrast_threshold=contrast_threshold,
-            mask=np.squeeze(mask_label[region].compute()),
-        )
-
-        logger.info(f"Finished watershed for ROI {i_ROI + 1}/{num_ROIs}.")
-        logger.info(f"New label image has shape {new_label_image.shape}.")
-
-        # fill holes in label image
-        if fill_holes_area is not None:
-            new_label_image = area_closing(new_label_image,
-                                           area_threshold=fill_holes_area)
-
-        if len(new_label_image.shape) == 2:
-            new_label_image = np.expand_dims(new_label_image, axis=0)
-
-        # Compute and store 0-th level to disk
-        da.array(new_label_image).to_zarr(
-            url=mask_zarr,
-            region=region,
-            compute=True,
-        )
-
-
-    logger.info(
-        f"Secondary segmentation done for {out}."
-        "now building pyramids."
-    )
-
-    # Starting from on-disk highest-resolution data, build and write to disk a
-    # pyramid of coarser levels
-    build_pyramid(
-        zarrurl=f"{zarr_url}/labels/{output_label_name}",
-        overwrite=overwrite,
-        num_levels=num_levels,
-        coarsening_xy=coarsening_xy,
-        aggregation_function=np.max,
-    )
-
-
-
-if __name__ == "__main__":
-    from fractal_tasks_core.tasks._utils import run_fractal_task
-
-    run_fractal_task(
-        task_function=segment_secondary_objects,
-        logger_name=logger.name,
-    )
->>>>>>> 91071676
+    )