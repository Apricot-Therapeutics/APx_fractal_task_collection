--- conflicted
+++ resolved
@@ -175,15 +175,12 @@
     {
       "name": "Calculate Pixel Intensity Correlation",
       "category": "Measurement",
-<<<<<<< HEAD
-      "docs_info": "### Purpose\n- Calculates pixel intensity correlation between two channels for each object in a label image.  \n- Supports loading channels from different multiplexing acquisitions.  \n- Handles multiple channel pairs per well and large datasets efficiently.  \n\n### Outputs\n- A **feature table** in the OME-Zarr structure with correlation values for specified channel pairs for each object.  \n\n### Limitations\n- Requires consistent **label and channel names** across input zarrs.  \n- Assumes **registered well ROI tables** and NGFF-compatible metadata.  \n- Only validated for **level 0 resolution**.",
-=======
       "tags": [
         "Correlation",
         "Intensity",
         "QC"
       ],
->>>>>>> 0aa32fcd
+      "docs_info": "### Purpose\n- Calculates pixel intensity correlation between two channels for each object in a label image.  \n- Supports loading channels from different multiplexing acquisitions.  \n- Handles multiple channel pairs per well and large datasets efficiently.  \n\n### Outputs\n- A **feature table** in the OME-Zarr structure with correlation values for specified channel pairs for each object.  \n\n### Limitations\n- Requires consistent **label and channel names** across input zarrs.  \n- Assumes **registered well ROI tables** and NGFF-compatible metadata.  \n- Only validated for **level 0 resolution**.",
       "executable_non_parallel": "tasks/init_calculate_pixel_intensity_correlation.py",
       "executable_parallel": "tasks/calculate_pixel_intensity_correlation.py",
       "meta_parallel": {
